--- conflicted
+++ resolved
@@ -232,13 +232,8 @@
 
 
 # Once we require Python 3.10+, we can add kw_only=True
-<<<<<<< HEAD
 @dataclass(frozen=True)
-class IdentifierSelector:
-=======
-@dataclasses.dataclass
 class BuildSelector:
->>>>>>> 133197e8
     """
     This class holds a set of build/skip patterns. You call an instance with a
     build identifier, and it returns True if that identifier should be
@@ -274,31 +269,17 @@
         return should_build and not should_skip
 
 
-<<<<<<< HEAD
 @dataclass(frozen=True)
-class BuildSelector(IdentifierSelector):
-    pass
-=======
-@dataclasses.dataclass
 class TestSelector:
     """
     A build selector that can only skip tests according to a skip pattern.
     """
->>>>>>> 133197e8
 
     skip_config: str
 
-<<<<<<< HEAD
-# Note that requires-python is not needed for TestSelector, as you can't test
-# what you can't build.
-@dataclass(frozen=True)
-class TestSelector(IdentifierSelector):
-    build_config: str = "*"
-=======
     def __call__(self, build_id: str) -> bool:
         should_skip = selector_matches(self.skip_config, build_id)
         return not should_skip
->>>>>>> 133197e8
 
 
 # Taken from https://stackoverflow.com/a/107717
