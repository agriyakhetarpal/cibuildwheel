import argparse
import os
import sys
import textwrap
import traceback
from configparser import ConfigParser

import cibuildwheel
import cibuildwheel.linux
import cibuildwheel.macos
import cibuildwheel.windows
from cibuildwheel.environment import (
    EnvironmentParseError,
    parse_environment,
)
from cibuildwheel.util import (
    BuildSelector,
    DependencyConstraints,
    Unbuffered
)


def get_option_from_environment(option_name, platform=None, default=None):
    '''
    Returns an option from the environment, optionally scoped by the platform.

    Example:
      get_option_from_environment('CIBW_COLOR', platform='macos')

      This will return the value of CIBW_COLOR_MACOS if it exists, otherwise the value of
      CIBW_COLOR.
    '''
    if platform:
        option = os.environ.get('%s_%s' % (option_name, platform.upper()))
        if option is not None:
            return option

    return os.environ.get(option_name, default)


def strtobool(val):
    if val.lower() in ('y', 'yes', 't', 'true', 'on', '1'):
        return True
    return False


def main():
    parser = argparse.ArgumentParser(
        description='Build wheels for all the platforms.',
        epilog=('Most options are supplied via environment variables. '
                'See https://github.com/joerick/cibuildwheel#options for info.'))

    parser.add_argument('--platform',
                        choices=['auto', 'linux', 'macos', 'windows'],
                        default=os.environ.get('CIBW_PLATFORM', 'auto'),
                        help=('Platform to build for. For "linux" you need docker running, on Mac '
                              'or Linux. For "macos", you need a Mac machine, and note that this '
                              'script is going to automatically install MacPython on your system, '
                              'so don\'t run on your development machine. For "windows", you need to '
                              'run in Windows, and it will build and test for all versions of '
                              'Python. Default: auto.'))
    parser.add_argument('--output-dir',
                        default=os.environ.get('CIBW_OUTPUT_DIR', 'wheelhouse'),
                        help='Destination folder for the wheels.')
    parser.add_argument('project_dir',
                        default='.',
                        nargs='?',
                        help=('Path to the project that you want wheels for. Default: the current '
                              'directory.'))

    parser.add_argument('--print-build-identifiers',
                        action='store_true',
                        help='Print the build identifiers matched by the current invocation and exit.')

    args = parser.parse_args()

    detect_obsolete_options()

    if args.platform != 'auto':
        platform = args.platform
    else:
        ci = strtobool(os.environ.get('CI', 'false')) or 'BITRISE_BUILD_NUMBER' in os.environ or 'AZURE_HTTP_USER_AGENT' in os.environ
        if not ci:
            print('cibuildwheel: Unable to detect platform. cibuildwheel should run on your CI server, '
                  'Travis CI, AppVeyor, Azure Pipelines and CircleCI are supported. You can run on your '
                  'development machine or other CI providers using the --platform argument. Check --help '
                  'output for more information.',
                  file=sys.stderr)
            exit(2)
        if sys.platform.startswith('linux'):
            platform = 'linux'
        elif sys.platform == 'darwin':
            platform = 'macos'
        elif sys.platform == 'win32':
            platform = 'windows'
        else:
            print('cibuildwheel: Unable to detect platform from "sys.platform" in a CI environment. You can run '
                  'cibuildwheel using the --platform argument. Check --help output for more information.',
                  file=sys.stderr)
            exit(2)

    output_dir = args.output_dir
    test_command = get_option_from_environment('CIBW_TEST_COMMAND', platform=platform)
    test_requires = get_option_from_environment('CIBW_TEST_REQUIRES', platform=platform, default='').split()
    test_extras = get_option_from_environment('CIBW_TEST_EXTRAS', platform=platform, default='')
    project_dir = args.project_dir
    before_build = get_option_from_environment('CIBW_BEFORE_BUILD', platform=platform)
    build_verbosity = get_option_from_environment('CIBW_BUILD_VERBOSITY', platform=platform, default='')
    build_config, skip_config = os.environ.get('CIBW_BUILD', '*'), os.environ.get('CIBW_SKIP', '')
    if platform == 'linux':
        repair_command_default = 'auditwheel repair -w {dest_dir} {wheel}'
    elif platform == 'macos':
        repair_command_default = 'delocate-listdeps {wheel} && delocate-wheel --require-archs x86_64 -w {dest_dir} {wheel}'
    else:
        repair_command_default = ''
    repair_command = get_option_from_environment('CIBW_REPAIR_WHEEL_COMMAND', platform=platform, default=repair_command_default)
    environment_config = get_option_from_environment('CIBW_ENVIRONMENT', platform=platform, default='')
    before_test = get_option_from_environment('CIBW_BEFORE_TEST', platform=platform, default='')

    dependency_versions = get_option_from_environment('CIBW_DEPENDENCY_VERSIONS', platform=platform, default='pinned')
    if dependency_versions == 'pinned':
        dependency_constraints = DependencyConstraints.with_defaults()
    elif dependency_versions == 'latest':
        dependency_constraints = None
    else:
        dependency_constraints = DependencyConstraints(dependency_versions)

    if test_extras:
        test_extras = '[{0}]'.format(test_extras)

    try:
        build_verbosity = min(3, max(-3, int(build_verbosity)))
    except ValueError:
        build_verbosity = 0

    try:
        environment = parse_environment(environment_config)
    except (EnvironmentParseError, ValueError):
        print('cibuildwheel: Malformed environment option "%s"' % environment_config, file=sys.stderr)
        traceback.print_exc(None, sys.stderr)
        exit(2)

    build_selector = BuildSelector(build_config, skip_config)

    # Add CIBUILDWHEEL environment variable
    # This needs to be passed on to the docker container in linux.py
    os.environ['CIBUILDWHEEL'] = '1'

    if not os.path.exists(os.path.join(project_dir, 'setup.py')):
        print('cibuildwheel: Could not find setup.py at root of project', file=sys.stderr)
        exit(2)

    if args.print_build_identifiers:
        print_build_identifiers(platform, build_selector)
        exit(0)

    build_options = dict(
        project_dir=project_dir,
        output_dir=output_dir,
        test_command=test_command,
        test_requires=test_requires,
        test_extras=test_extras,
        before_build=before_build,
        build_verbosity=build_verbosity,
        build_selector=build_selector,
        repair_command=repair_command,
        environment=environment,
<<<<<<< HEAD
        dependency_constraints=dependency_constraints,
=======
        before_test=before_test
>>>>>>> c22d5042
    )

    if platform == 'linux':
        pinned_docker_images_file = os.path.join(
            os.path.dirname(__file__), 'resources', 'pinned_docker_images.cfg'
        )
        all_pinned_docker_images = ConfigParser()
        all_pinned_docker_images.read(pinned_docker_images_file)
        # all_pinned_docker_images looks like a dict of dicts, e.g.
        # { 'x86_64': {'manylinux1': '...', 'manylinux2010': '...', 'manylinux2014': '...'},
        #   'i686': {'manylinux1': '...', 'manylinux2010': '...', 'manylinux2014': '...'},
        #   'pypy_x86_64': {'manylinux2010': '...' }
        #   ... }

        manylinux_images = {}

        for build_platform in ['x86_64', 'i686', 'pypy_x86_64', 'aarch64', 'ppc64le', 's390x']:
            pinned_images = all_pinned_docker_images[build_platform]

            config_name = 'CIBW_MANYLINUX_{}_IMAGE'.format(build_platform.upper())
            config_value = os.environ.get(config_name)

            if config_value is None:
                # default to manylinux2010 if it's available, otherwise manylinux2014
                image = pinned_images.get('manylinux2010') or pinned_images.get('manylinux2014')
            elif config_value in pinned_images:
                image = pinned_images[config_value]
            else:
                image = config_value

            manylinux_images[build_platform] = image

        build_options.update(
            manylinux_images=manylinux_images
        )

    # Python is buffering by default when running on the CI platforms, giving problems interleaving subprocess call output with unflushed calls to 'print'
    sys.stdout = Unbuffered(sys.stdout)

    print_preamble(platform, build_options)

    if not os.path.exists(output_dir):
        os.makedirs(output_dir)

    if platform == 'linux':
        cibuildwheel.linux.build(**build_options)
    elif platform == 'windows':
        cibuildwheel.windows.build(**build_options)
    elif platform == 'macos':
        cibuildwheel.macos.build(**build_options)
    else:
        print('cibuildwheel: Unsupported platform: {}'.format(platform), file=sys.stderr)
        exit(2)


def detect_obsolete_options():
    # Check the old 'MANYLINUX1_*_IMAGE' options
    for (deprecated, alternative) in [('CIBW_MANYLINUX1_X86_64_IMAGE', 'CIBW_MANYLINUX_X86_64_IMAGE'),
                                      ('CIBW_MANYLINUX1_I686_IMAGE', 'CIBW_MANYLINUX_I686_IMAGE')]:
        if deprecated in os.environ:
            print("'{}' has been deprecated, and will be removed in a future release. Use the option '{}' instead.".format(deprecated, alternative))
            if alternative not in os.environ:
                print("Using value of option '{}' as replacement for '{}'".format(deprecated, alternative))
                os.environ[alternative] = os.environ[deprecated]
            else:
                print("Option '{}' is not empty. Please unset '{}'".format(alternative, deprecated))
                exit(2)

    # Check for deprecated identifiers in 'CIBW_BUILD' and 'CIBW_SKIP' options
    for option in ['CIBW_BUILD', 'CIBW_SKIP']:
        for deprecated, alternative in [('manylinux1', 'manylinux'),
                                        ('macosx_10_6_intel', 'macosx_x86_64'),
                                        ('macosx_10_9_x86_64', 'macosx_x86_64')]:
            if option in os.environ and deprecated in os.environ[option]:
                print("Build identifiers with '{deprecated}' have been deprecated. Replacing all occurences of '{deprecated}' with '{alternative}' in the option '{option}'".format(
                    deprecated=deprecated,
                    alternative=alternative,
                    option=option,
                ))
                os.environ[option] = os.environ[option].replace(deprecated, alternative)


def print_preamble(platform, build_options):
    print(textwrap.dedent('''
             _ _       _ _   _       _           _
         ___|_| |_ _ _|_| |_| |_ _ _| |_ ___ ___| |
        |  _| | . | | | | | . | | | |   | -_| -_| |
        |___|_|___|___|_|_|___|_____|_|_|___|___|_|
        '''))

    print('cibuildwheel version %s\n' % cibuildwheel.__version__)

    print('Build options:')
    print('  platform: %r' % platform)
    for option, value in sorted(build_options.items()):
        print('  %s: %r' % (option, value))

    warnings = detect_warnings(platform, build_options)
    if warnings:
        print('\nWarnings:')
        for warning in warnings:
            print('  ' + warning)

    print('\nHere we go!\n')


def print_build_identifiers(platform, build_selector):
    if platform == 'linux':
        python_configurations = cibuildwheel.linux.get_python_configurations(build_selector)
    elif platform == 'windows':
        python_configurations = cibuildwheel.windows.get_python_configurations(build_selector)
    elif platform == 'macos':
        python_configurations = cibuildwheel.macos.get_python_configurations(build_selector)
    else:
        python_configurations = []

    for config in python_configurations:
        print(config.identifier)


def detect_warnings(platform, build_options):
    warnings = []

    # warn about deprecated {python} and {pip}
    for option_name in ['test_command', 'before_build']:
        option_value = build_options.get(option_name)

        if option_value:
            if '{python}' in option_value or '{pip}' in option_value:
                warnings.append(option_name + ": '{python}' and '{pip}' are no longer needed, and will be removed in a future release. Simply use 'python' or 'pip' instead.")

    return warnings


if __name__ == '__main__':
    main()<|MERGE_RESOLUTION|>--- conflicted
+++ resolved
@@ -165,11 +165,8 @@
         build_selector=build_selector,
         repair_command=repair_command,
         environment=environment,
-<<<<<<< HEAD
+        before_test=before_test,
         dependency_constraints=dependency_constraints,
-=======
-        before_test=before_test
->>>>>>> c22d5042
     )
 
     if platform == 'linux':
