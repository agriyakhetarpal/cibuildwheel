import subprocess
import sys
import textwrap
from dataclasses import dataclass
from pathlib import Path, PurePath, PurePosixPath
from typing import Iterator, List, Set, Tuple

from .architecture import Architecture
from .logger import log
from .oci_container import OCIContainer
from .options import Options
from .typing import OrderedDict, PathOrStr, assert_never
from .util import (
    BuildSelector,
    NonPlatformWheelError,
    find_compatible_wheel,
    get_build_verbosity_extra_flags,
    prepare_command,
    read_python_configs,
    unwrap,
)


@dataclass(frozen=True)
class PythonConfiguration:
    version: str
    identifier: str
    path_str: str

    @property
    def path(self) -> PurePosixPath:
        return PurePosixPath(self.path_str)


@dataclass(frozen=True)
class BuildStep:
    platform_configs: List[PythonConfiguration]
    platform_tag: str
    container_image: str


def get_python_configurations(
    build_selector: BuildSelector,
    architectures: Set[Architecture],
) -> List[PythonConfiguration]:

    full_python_configs = read_python_configs("linux")

    python_configurations = [PythonConfiguration(**item) for item in full_python_configs]

    # return all configurations whose arch is in our `architectures` set,
    # and match the build/skip rules
    return [
        c
        for c in python_configurations
        if any(c.identifier.endswith(arch.value) for arch in architectures)
        and build_selector(c.identifier)
    ]


def container_image_for_python_configuration(config: PythonConfiguration, options: Options) -> str:
    build_options = options.build_options(config.identifier)
    # e.g
    # identifier is 'cp310-manylinux_x86_64'
    # platform_tag is 'manylinux_x86_64'
    # platform_arch is 'x86_64'
    _, platform_tag = config.identifier.split("-", 1)
    _, platform_arch = platform_tag.split("_", 1)

    assert build_options.manylinux_images is not None
    assert build_options.musllinux_images is not None

    return (
        build_options.manylinux_images[platform_arch]
        if platform_tag.startswith("manylinux")
        else build_options.musllinux_images[platform_arch]
    )


def get_build_steps(
    options: Options, python_configurations: List[PythonConfiguration]
) -> Iterator[BuildStep]:
    """
    Groups PythonConfigurations into BuildSteps. Each BuildStep represents a
    separate container instance.
    """
    steps = OrderedDict[Tuple[str, str, str], BuildStep]()

    for config in python_configurations:
        _, platform_tag = config.identifier.split("-", 1)

        before_all = options.build_options(config.identifier).before_all
        container_image = container_image_for_python_configuration(config, options)

        step_key = (platform_tag, container_image, before_all)

        if step_key in steps:
            steps[step_key].platform_configs.append(config)
        else:
            steps[step_key] = BuildStep(
                platform_configs=[config],
                platform_tag=platform_tag,
                container_image=container_image,
            )

    yield from steps.values()


def build_in_container(
    *,
    options: Options,
    platform_configs: List[PythonConfiguration],
    container: OCIContainer,
    container_project_path: PurePath,
    container_package_dir: PurePath,
) -> None:
    container_output_dir = PurePosixPath("/output")

    log.step("Copying project into container...")
    container.copy_into(Path.cwd(), container_project_path)

    before_all_options_identifier = platform_configs[0].identifier
    before_all_options = options.build_options(before_all_options_identifier)

    if before_all_options.before_all:
        log.step("Running before_all...")

        env = container.get_environment()
        env["PATH"] = f'/opt/python/cp38-cp38/bin:{env["PATH"]}'
        env["PIP_DISABLE_PIP_VERSION_CHECK"] = "1"
        env = before_all_options.environment.as_dictionary(
            env, executor=container.environment_executor
        )

        before_all_prepared = prepare_command(
            before_all_options.before_all,
            project=container_project_path,
            package=container_package_dir,
        )
        container.call(["sh", "-c", before_all_prepared], env=env)

    built_wheels: List[PurePosixPath] = []

    for config in platform_configs:
        log.build_start(config.identifier)
        build_options = options.build_options(config.identifier)

        dependency_constraint_flags: List[PathOrStr] = []

        if build_options.dependency_constraints:
            constraints_file = build_options.dependency_constraints.get_for_python_version(
                config.version
            )
            container_constraints_file = PurePath("/constraints.txt")

            container.copy_into(constraints_file, container_constraints_file)
            dependency_constraint_flags = ["-c", container_constraints_file]

        log.step("Setting up build environment...")

        env = container.get_environment()

        # put this config's python top of the list
        python_bin = config.path / "bin"
        env["PATH"] = f'{python_bin}:{env["PATH"]}'

        env = build_options.environment.as_dictionary(env, executor=container.environment_executor)

        # check config python is still on PATH
        which_python = container.call(["which", "python"], env=env, capture_output=True).strip()
        if PurePosixPath(which_python) != python_bin / "python":
            print(
                "cibuildwheel: python available on PATH doesn't match our installed instance. If you have modified PATH, ensure that you don't overwrite cibuildwheel's entry or insert python above it.",
                file=sys.stderr,
            )
            sys.exit(1)

        which_pip = container.call(["which", "pip"], env=env, capture_output=True).strip()
        if PurePosixPath(which_pip) != python_bin / "pip":
            print(
                "cibuildwheel: pip available on PATH doesn't match our installed instance. If you have modified PATH, ensure that you don't overwrite cibuildwheel's entry or insert pip above it.",
                file=sys.stderr,
            )
            sys.exit(1)

        compatible_wheel = find_compatible_wheel(built_wheels, config.identifier)
        if compatible_wheel:
            log.step_end()
            print(
                f"\nFound previously built wheel {compatible_wheel.name}, that's compatible with {config.identifier}. Skipping build step..."
            )
            repaired_wheels = [compatible_wheel]
        else:

            if build_options.before_build:
                log.step("Running before_build...")
                before_build_prepared = prepare_command(
                    build_options.before_build,
                    project=container_project_path,
                    package=container_package_dir,
                )
                container.call(["sh", "-c", before_build_prepared], env=env)

            log.step("Building wheel...")

            temp_dir = PurePosixPath("/tmp/cibuildwheel")
            built_wheel_dir = temp_dir / "built_wheel"
            container.call(["rm", "-rf", built_wheel_dir])
            container.call(["mkdir", "-p", built_wheel_dir])

            verbosity_flags = get_build_verbosity_extra_flags(build_options.build_verbosity)

            if build_options.build_frontend == "pip":
                container.call(
                    [
                        "python",
                        "-m",
                        "pip",
                        "wheel",
                        container_package_dir,
                        f"--wheel-dir={built_wheel_dir}",
                        "--no-deps",
                        *verbosity_flags,
                    ],
                    env=env,
                )
            elif build_options.build_frontend == "build":
                config_setting = " ".join(verbosity_flags)
                container.call(
                    [
                        "python",
                        "-m",
                        "build",
                        container_package_dir,
                        "--wheel",
                        f"--outdir={built_wheel_dir}",
                        f"--config-setting={config_setting}",
                    ],
                    env=env,
                )
            else:
                assert_never(build_options.build_frontend)

            built_wheel = container.glob(built_wheel_dir, "*.whl")[0]

            repaired_wheel_dir = temp_dir / "repaired_wheel"
            container.call(["rm", "-rf", repaired_wheel_dir])
            container.call(["mkdir", "-p", repaired_wheel_dir])

            if built_wheel.name.endswith("none-any.whl"):
                raise NonPlatformWheelError()

            if build_options.repair_command:
                log.step("Repairing wheel...")
                repair_command_prepared = prepare_command(
                    build_options.repair_command, wheel=built_wheel, dest_dir=repaired_wheel_dir
                )
                container.call(["sh", "-c", repair_command_prepared], env=env)
            else:
                container.call(["mv", built_wheel, repaired_wheel_dir])

            repaired_wheels = container.glob(repaired_wheel_dir, "*.whl")

        if build_options.test_command and build_options.test_selector(config.identifier):
            log.step("Testing wheel...")

            # set up a virtual environment to install and test from, to make sure
            # there are no dependencies that were pulled in at build time.
            container.call(["pip", "install", "virtualenv", *dependency_constraint_flags], env=env)
            venv_dir = (
                PurePath(container.call(["mktemp", "-d"], capture_output=True).strip()) / "venv"
            )

            container.call(["python", "-m", "virtualenv", "--no-download", venv_dir], env=env)

            virtualenv_env = env.copy()
            virtualenv_env["PATH"] = f"{venv_dir / 'bin'}:{virtualenv_env['PATH']}"

            if build_options.before_test:
                before_test_prepared = prepare_command(
                    build_options.before_test,
                    project=container_project_path,
                    package=container_package_dir,
                )
                container.call(["sh", "-c", before_test_prepared], env=virtualenv_env)

            # Install the wheel we just built
            # Note: If auditwheel produced two wheels, it's because the earlier produced wheel
            # conforms to multiple manylinux standards. These multiple versions of the wheel are
            # functionally the same, differing only in name, wheel metadata, and possibly include
            # different external shared libraries. so it doesn't matter which one we run the tests on.
            # Let's just pick the first one.
            wheel_to_test = repaired_wheels[0]
            container.call(
                ["pip", "install", str(wheel_to_test) + build_options.test_extras],
                env=virtualenv_env,
            )

            # Install any requirements to run the tests
            if build_options.test_requires:
                container.call(["pip", "install", *build_options.test_requires], env=virtualenv_env)

            # Run the tests from a different directory
            test_command_prepared = prepare_command(
                build_options.test_command,
                project=container_project_path,
                package=container_package_dir,
            )
            container.call(["sh", "-c", test_command_prepared], cwd="/root", env=virtualenv_env)

            # clean up test environment
            container.call(["rm", "-rf", venv_dir])

        # move repaired wheels to output
<<<<<<< HEAD
        if abi3_wheel is None:
            container.call(["mkdir", "-p", container_output_dir])
            container.call(["mv", *repaired_wheels, container_output_dir])
=======
        if compatible_wheel is None:
            docker.call(["mkdir", "-p", container_output_dir])
            docker.call(["mv", *repaired_wheels, container_output_dir])
>>>>>>> d02366f5
            built_wheels.extend(
                container_output_dir / repaired_wheel.name for repaired_wheel in repaired_wheels
            )

        log.build_end()

    log.step("Copying wheels back to host...")
    # copy the output back into the host
    container.copy_out(container_output_dir, options.globals.output_dir)
    log.step_end()


def build(options: Options, tmp_path: Path) -> None:  # pylint: disable=unused-argument
    try:
        # check the container engine is installed
        subprocess.run(
            [options.globals.container_engine, "--version"], check=True, stdout=subprocess.DEVNULL
        )
    except subprocess.CalledProcessError:
        print(
            unwrap(
                f"""
                cibuildwheel: {options.globals.container_engine} not found. An
                OCI exe like Docker or Podman is required to run Linux builds.
                If you're building on Travis CI, add `services: [docker]` to
                your .travis.yml. If you're building on Circle CI in Linux,
                add a `setup_remote_docker` step to your .circleci/config.yml.
                """
            ),
            file=sys.stderr,
        )
        sys.exit(2)

    python_configurations = get_python_configurations(
        options.globals.build_selector, options.globals.architectures
    )

    cwd = Path.cwd()
    abs_package_dir = options.globals.package_dir.resolve()
    if cwd != abs_package_dir and cwd not in abs_package_dir.parents:
        raise Exception("package_dir must be inside the working directory")

    container_project_path = PurePosixPath("/project")
    container_package_dir = container_project_path / abs_package_dir.relative_to(cwd)

    for build_step in get_build_steps(options, python_configurations):
        try:
            ids_to_build = [x.identifier for x in build_step.platform_configs]
            log.step(f"Starting container image {build_step.container_image}...")

            print(f"info: This container will host the build for {', '.join(ids_to_build)}...")

            with OCIContainer(
                image=build_step.container_image,
                simulate_32_bit=build_step.platform_tag.endswith("i686"),
                cwd=container_project_path,
                engine=options.globals.container_engine,
            ) as container:

                build_in_container(
                    options=options,
                    platform_configs=build_step.platform_configs,
                    container=container,
                    container_project_path=container_project_path,
                    container_package_dir=container_package_dir,
                )

        except subprocess.CalledProcessError as error:
            log.step_end_with_error(
                f"Command {error.cmd} failed with code {error.returncode}. {error.stdout}"
            )
            troubleshoot(options, error)
            sys.exit(1)


def _matches_prepared_command(error_cmd: List[str], command_template: str) -> bool:
    if len(error_cmd) < 3 or error_cmd[0:2] != ["sh", "-c"]:
        return False
    command_prefix = command_template.split("{", maxsplit=1)[0].strip()
    return error_cmd[2].startswith(command_prefix)


def troubleshoot(options: Options, error: Exception) -> None:

    if isinstance(error, subprocess.CalledProcessError) and (
        error.cmd[0:4] == ["python", "-m", "pip", "wheel"]
        or error.cmd[0:3] == ["python", "-m", "build"]
        or _matches_prepared_command(
            error.cmd, options.build_options(None).repair_command
        )  # TODO allow matching of overrides too?
    ):
        # the wheel build step or the repair step failed
        print("Checking for common errors...")
        so_files = list(options.globals.package_dir.glob("**/*.so"))

        if so_files:
            print(
                textwrap.dedent(
                    """
                    NOTE: Shared object (.so) files found in this project.

                    These files might be built against the wrong OS, causing problems with
                    auditwheel. If possible, run cibuildwheel in a clean checkout.

                    If you're using Cython and have previously done an in-place build,
                    remove those build files (*.so and *.c) before starting cibuildwheel.

                    setuptools uses the build/ folder to store its build cache. It
                    may be necessary to remove those build files (*.so and *.o) before
                    starting cibuildwheel.

                    Files that belong to a virtual environment are probably not an issue
                    unless you used a custom command telling cibuildwheel to activate it.
                    """
                ),
                file=sys.stderr,
            )

            print("  Files detected:")
            print("\n".join(f"    {f}" for f in so_files))
            print("")<|MERGE_RESOLUTION|>--- conflicted
+++ resolved
@@ -312,15 +312,9 @@
             container.call(["rm", "-rf", venv_dir])
 
         # move repaired wheels to output
-<<<<<<< HEAD
-        if abi3_wheel is None:
+        if compatible_wheel is None:
             container.call(["mkdir", "-p", container_output_dir])
             container.call(["mv", *repaired_wheels, container_output_dir])
-=======
-        if compatible_wheel is None:
-            docker.call(["mkdir", "-p", container_output_dir])
-            docker.call(["mv", *repaired_wheels, container_output_dir])
->>>>>>> d02366f5
             built_wheels.extend(
                 container_output_dir / repaired_wheel.name for repaired_wheel in repaired_wheels
             )
