# This file was autogenerated by uv via the following command:
#    nox -s update_constraints
annotated-types==0.7.0
    # via pydantic
anyio==4.6.0
    # via httpx
auditwheel-emscripten==0.0.16
    # via pyodide-build
build==1.2.2
    # via
    #   -r .nox/update_constraints/tmp/constraints-pyodide.in
    #   pyodide-build
certifi==2024.8.30
    # via
    #   httpcore
    #   httpx
    #   requests
charset-normalizer==3.3.2
    # via requests
click==8.1.7
    # via typer
cmake==3.30.3
    # via pyodide-build
distlib==0.3.8
    # via virtualenv
filelock==3.16.1
    # via virtualenv
h11==0.14.0
    # via httpcore
httpcore==1.0.5
    # via httpx
httpx==0.27.2
    # via unearth
idna==3.10
    # via
    #   anyio
    #   httpx
    #   requests
leb128==1.0.8
    # via auditwheel-emscripten
markdown-it-py==3.0.0
    # via rich
mdurl==0.1.2
    # via markdown-it-py
packaging==24.1
    # via
    #   auditwheel-emscripten
    #   build
    #   pyodide-build
    #   unearth
pip==24.2
    # via -r .nox/update_constraints/tmp/constraints-pyodide.in
platformdirs==4.3.6
    # via virtualenv
pydantic==2.9.2
    # via
    #   pyodide-build
    #   pyodide-lock
pydantic-core==2.23.4
    # via pydantic
pygments==2.18.0
    # via rich
pyodide-build==0.29.0
    # via -r .nox/update_constraints/tmp/constraints-pyodide.in
pyodide-cli==0.2.4
    # via
    #   auditwheel-emscripten
    #   pyodide-build
pyodide-lock==0.1.0a7
    # via pyodide-build
pyproject-hooks==1.1.0
    # via build
requests==2.32.3
    # via pyodide-build
resolvelib==1.0.1
    # via pyodide-build
rich==13.8.1
    # via
    #   pyodide-build
    #   pyodide-cli
    #   typer
ruamel-yaml==0.18.6
    # via pyodide-build
ruamel-yaml-clib==0.2.8
    # via ruamel-yaml
shellingham==1.5.4
    # via typer
sniffio==1.3.1
    # via
    #   anyio
    #   httpx
typer==0.12.5
    # via
    #   auditwheel-emscripten
    #   pyodide-build
    #   pyodide-cli
<<<<<<< HEAD
=======
types-requests==2.32.0.20240914
    # via pyodide-build
>>>>>>> 6dcd7dd3
typing-extensions==4.12.2
    # via
    #   pydantic
    #   pydantic-core
    #   typer
unearth==0.17.2
    # via pyodide-build
urllib3==2.2.3
<<<<<<< HEAD
    # via requests
=======
    # via
    #   requests
    #   types-requests
>>>>>>> 6dcd7dd3
virtualenv==20.26.5
    # via
    #   build
    #   pyodide-build
wheel==0.44.0
    # via
    #   auditwheel-emscripten
    #   pyodide-build<|MERGE_RESOLUTION|>--- conflicted
+++ resolved
@@ -94,11 +94,8 @@
     #   auditwheel-emscripten
     #   pyodide-build
     #   pyodide-cli
-<<<<<<< HEAD
-=======
 types-requests==2.32.0.20240914
     # via pyodide-build
->>>>>>> 6dcd7dd3
 typing-extensions==4.12.2
     # via
     #   pydantic
@@ -107,13 +104,9 @@
 unearth==0.17.2
     # via pyodide-build
 urllib3==2.2.3
-<<<<<<< HEAD
-    # via requests
-=======
     # via
     #   requests
     #   types-requests
->>>>>>> 6dcd7dd3
 virtualenv==20.26.5
     # via
     #   build
