--- conflicted
+++ resolved
@@ -701,12 +701,9 @@
           "xbuild-tools": {
             "$ref": "#/properties/xbuild-tools"
           },
-<<<<<<< HEAD
           "pyodide-version": {
             "$ref": "#/properties/pyodide-version"
           },
-=======
->>>>>>> 5f8d06ff
           "repair-wheel-command": {
             "$ref": "#/properties/repair-wheel-command"
           },
@@ -816,12 +813,9 @@
         "xbuild-tools": {
           "$ref": "#/properties/xbuild-tools"
         },
-<<<<<<< HEAD
         "pyodide-version": {
           "$ref": "#/properties/pyodide-version"
         },
-=======
->>>>>>> 5f8d06ff
         "repair-wheel-command": {
           "description": "Execute a shell command to repair each built wheel.",
           "oneOf": [
@@ -889,12 +883,9 @@
         "xbuild-tools": {
           "$ref": "#/properties/xbuild-tools"
         },
-<<<<<<< HEAD
         "pyodide-version": {
           "$ref": "#/properties/pyodide-version"
         },
-=======
->>>>>>> 5f8d06ff
         "repair-wheel-command": {
           "$ref": "#/properties/repair-wheel-command"
         },
@@ -949,12 +940,9 @@
         "xbuild-tools": {
           "$ref": "#/properties/xbuild-tools"
         },
-<<<<<<< HEAD
         "pyodide-version": {
           "$ref": "#/properties/pyodide-version"
         },
-=======
->>>>>>> 5f8d06ff
         "repair-wheel-command": {
           "description": "Execute a shell command to repair each built wheel.",
           "oneOf": [
@@ -1022,12 +1010,9 @@
         "xbuild-tools": {
           "$ref": "#/properties/xbuild-tools"
         },
-<<<<<<< HEAD
         "pyodide-version": {
           "$ref": "#/properties/pyodide-version"
         },
-=======
->>>>>>> 5f8d06ff
         "repair-wheel-command": {
           "$ref": "#/properties/repair-wheel-command"
         },
@@ -1082,12 +1067,9 @@
         "xbuild-tools": {
           "$ref": "#/properties/xbuild-tools"
         },
-<<<<<<< HEAD
         "pyodide-version": {
           "$ref": "#/properties/pyodide-version"
         },
-=======
->>>>>>> 5f8d06ff
         "repair-wheel-command": {
           "$ref": "#/properties/repair-wheel-command"
         },
