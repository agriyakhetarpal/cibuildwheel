--- conflicted
+++ resolved
@@ -8,11 +8,7 @@
 except ImportError:
     from pipes import quote as shlex_quote
 
-<<<<<<< HEAD
-from .util import prepare_command, get_build_verbosity_extra_flags, get_pip_script
-=======
-from .util import prepare_command, get_build_verbosity_extra_flags, download
->>>>>>> 17a224c5
+from .util import prepare_command, get_build_verbosity_extra_flags, download, get_pip_script
 
 
 def get_python_configurations(build_selector):
@@ -36,12 +32,6 @@
     repaired_wheel_dir = os.path.join(temp_dir, 'repaired_wheel')
 
     python_configurations = get_python_configurations(build_selector)
-<<<<<<< HEAD
-=======
-
-    get_pip_url = 'https://bootstrap.pypa.io/get-pip.py'
-    get_pip_script = '/tmp/get-pip.py'
->>>>>>> 17a224c5
 
     pkgs_output = subprocess.check_output(['pkgutil',  '--pkgs'])
     if sys.version_info[0] >= 3:
@@ -57,12 +47,6 @@
 
         return subprocess.check_call(args, env=env, cwd=cwd, shell=shell)
 
-<<<<<<< HEAD
-=======
-    # get latest pip once and for all
-    download(get_pip_url, get_pip_script)
-
->>>>>>> 17a224c5
     for config in python_configurations:
         # if this version of python isn't installed, get it from python.org and install
         python_package_identifier = 'org.python.Python.PythonFramework-%s' % config.version
