"""
Utility functions used by the cibuildwheel tests.

This file is added to the PYTHONPATH in the test runner at bin/run_test.py.
"""

import os
import platform as pm
import subprocess
import sys
from collections.abc import Generator, Mapping, Sequence
from pathlib import Path
from tempfile import TemporaryDirectory
from typing import Any, Final

import pytest

from cibuildwheel.architecture import Architecture
from cibuildwheel.ci import CIProvider, detect_ci_provider
from cibuildwheel.selector import EnableGroup
from cibuildwheel.util.file import CIBW_CACHE_PATH

EMULATED_ARCHS: Final[list[str]] = sorted(
    arch.value for arch in (Architecture.all_archs("linux") - Architecture.auto_archs("linux"))
)
PYPY_ARCHS = ["x86_64", "i686", "AMD64", "aarch64", "arm64"]
GRAALPY_ARCHS = ["x86_64", "AMD64", "aarch64", "arm64"]

SINGLE_PYTHON_VERSION: Final[tuple[int, int]] = (3, 12)

_AARCH64_CAN_RUN_ARMV7: Final[bool] = Architecture.aarch64.value not in EMULATED_ARCHS and {
    None: Architecture.armv7l.value not in EMULATED_ARCHS,
    CIProvider.travis_ci: False,
    CIProvider.cirrus_ci: False,
}.get(detect_ci_provider(), True)

platform = os.environ.get("CIBW_PLATFORM", "")
if platform:
    pass
elif sys.platform.startswith("linux"):
    platform = "linux"
elif sys.platform.startswith("darwin"):
    platform = "macos"
elif sys.platform.startswith(("win32", "cygwin")):
    platform = "windows"
else:
    msg = f"Unsupported platform {sys.platform!r}"
    raise Exception(msg)


def cibuildwheel_get_build_identifiers(
    project_path: Path,
    env: dict[str, str] | None = None,
) -> list[str]:
    """
    Returns the list of build identifiers that cibuildwheel will try to build
    for the current platform.
    """
    cmd = [sys.executable, "-m", "cibuildwheel", "--print-build-identifiers", str(project_path)]
    if env is None:
        env = os.environ.copy()

    cmd_output = subprocess.run(
        cmd,
        text=True,
        env=env,
        check=True,
        stdout=subprocess.PIPE,
    ).stdout

    return cmd_output.strip().split("\n")


def _update_pip_cache_dir(env: dict[str, str]) -> None:
    # Fix for pip concurrency bug https://github.com/pypa/pip/issues/11340
    # See https://github.com/pypa/cibuildwheel/issues/1254 for discussion.
    if platform == "linux":
        return
    if "PIP_CACHE_DIR" in env:
        return
    worker_id = os.environ.get("PYTEST_XDIST_WORKER")
    if worker_id is None or worker_id == "gw0":
        return
    pip_cache_dir = CIBW_CACHE_PATH / "test_cache" / f"pip_cache_dir_{worker_id}"
    env["PIP_CACHE_DIR"] = str(pip_cache_dir)


def cibuildwheel_run(
    project_path: str | Path,
    package_dir: str | Path = ".",
    env: dict[str, str] | None = None,
    add_env: Mapping[str, str] | None = None,
    output_dir: Path | None = None,
    add_args: Sequence[str] | None = None,
    single_python: bool = False,
) -> list[str]:
    """
    Runs cibuildwheel as a subprocess, building the project at project_path.

    Uses the current Python interpreter.

    :param project_path: path of the project to be built.
    :param package_dir: path of the package to be built. Can be absolute, or
    relative to project_path.
    :param env: full environment to be used, os.environ if None
    :param add_env: environment used to update env
    :param output_dir: directory where wheels are saved. If None, a temporary
    directory will be used for the duration of the command.
    :param add_args: Additional command-line arguments to pass to cibuildwheel.
    :return: list of built wheels (file names).
    """
    if env is None:
        env = os.environ.copy()
        # If present in the host environment, remove the MACOSX_DEPLOYMENT_TARGET for consistency
        env.pop("MACOSX_DEPLOYMENT_TARGET", None)

    if add_args is None:
        add_args = []

    if add_env is not None:
        env.update(add_env)

    _update_pip_cache_dir(env)

    if single_python:
        env["CIBW_BUILD"] = "cp{}{}-*".format(*SINGLE_PYTHON_VERSION)

    with TemporaryDirectory() as tmp_output_dir:
        subprocess.run(
            [
                sys.executable,
                "-m",
                "cibuildwheel",
                "--output-dir",
                str(output_dir or tmp_output_dir),
                str(package_dir),
                *add_args,
            ],
            env=env,
            cwd=project_path,
            check=True,
        )
        wheels = [p.name for p in (output_dir or Path(tmp_output_dir)).iterdir()]
    return wheels


def _floor_macosx(*args: str) -> str:
    """
    Make sure a deployment target is not less than some value.
    """
    return max(args, key=lambda x: tuple(map(int, x.split("."))))


def expected_wheels(
    package_name: str,
    package_version: str,
    manylinux_versions: list[str] | None = None,
    musllinux_versions: list[str] | None = None,
    macosx_deployment_target: str = "10.9",
    machine_arch: str | None = None,
    python_abi_tags: list[str] | None = None,
    include_universal2: bool = False,
    single_python: bool = False,
    single_arch: bool = False,
) -> list[str]:
    """
    Returns the expected wheels from a run of cibuildwheel.
    """
    if machine_arch is None:
        machine_arch = pm.machine()
        if platform == "linux":
            machine_arch = arch_name_for_linux(machine_arch)

    architectures = [machine_arch]
    if not single_arch:
        if platform == "linux":
            if machine_arch == "x86_64":
                architectures.append("i686")
            elif (
                machine_arch == "aarch64"
                and sys.platform.startswith("linux")
                and _AARCH64_CAN_RUN_ARMV7
            ):
                architectures.append("armv7l")
        elif platform == "windows" and machine_arch == "AMD64":
            architectures.append("x86")

    return [
        wheel
        for architecture in architectures
        for wheel in _expected_wheels(
            package_name,
            package_version,
            architecture,
            manylinux_versions,
            musllinux_versions,
            macosx_deployment_target,
            python_abi_tags,
            include_universal2,
            single_python,
        )
    ]


def _expected_wheels(
    package_name: str,
    package_version: str,
    machine_arch: str,
    manylinux_versions: list[str] | None,
    musllinux_versions: list[str] | None,
    macosx_deployment_target: str,
    python_abi_tags: list[str] | None,
    include_universal2: bool,
    single_python: bool,
) -> Generator[str, None, None]:
    """
    Returns a list of expected wheels from a run of cibuildwheel.
    """
    # per PEP 425 (https://www.python.org/dev/peps/pep-0425/), wheel files shall have name of the form
    # {distribution}-{version}(-{build tag})?-{python tag}-{abi tag}-{platform tag}.whl
    # {python tag} and {abi tag} are closely related to the python interpreter used to build the wheel
    # so we'll merge them below as python_abi_tag

    enable_groups = EnableGroup.parse_option_value(os.environ.get("CIBW_ENABLE", ""))

    if manylinux_versions is None:
        manylinux_versions = {
            "armv7l": ["manylinux_2_17", "manylinux2014", "manylinux_2_31"],
            "i686": ["manylinux_2_5", "manylinux1", "manylinux_2_17", "manylinux2014"],
            "x86_64": ["manylinux_2_5", "manylinux1", "manylinux_2_28"],
            "riscv64": ["manylinux_2_31"],
        }.get(machine_arch, ["manylinux_2_17", "manylinux2014", "manylinux_2_28"])

    if musllinux_versions is None:
        musllinux_versions = ["musllinux_1_2"]

    if platform == "pyodide" and python_abi_tags is None:
        python_abi_tags = ["cp312-cp312", "cp313-cp313"]
    if python_abi_tags is None:
        python_abi_tags = [
            "cp38-cp38",
            "cp39-cp39",
            "cp310-cp310",
            "cp311-cp311",
            "cp312-cp312",
            "cp313-cp313",
        ]

        if EnableGroup.CPythonFreeThreading in enable_groups:
            python_abi_tags += [
                "cp313-cp313t",
            ]

        if EnableGroup.PyPy in enable_groups:
            python_abi_tags += [
                "pp38-pypy38_pp73",
                "pp39-pypy39_pp73",
                "pp310-pypy310_pp73",
                "pp311-pypy311_pp73",
            ]

        if EnableGroup.GraalPy in enable_groups:
            python_abi_tags += [
                "graalpy311-graalpy242_311_native",
            ]

    if machine_arch == "ARM64" and platform == "windows":
        # no CPython 3.8 on Windows ARM64
        python_abi_tags = [t for t in python_abi_tags if not t.startswith("cp38")]

    if machine_arch not in PYPY_ARCHS:
        python_abi_tags = [tag for tag in python_abi_tags if not tag.startswith("pp")]

    if machine_arch not in GRAALPY_ARCHS:
        python_abi_tags = [tag for tag in python_abi_tags if not tag.startswith("graalpy")]

    if single_python:
        python_tag = "cp{}{}-".format(*SINGLE_PYTHON_VERSION)
        python_abi_tags = [
            next(
                tag
                for tag in python_abi_tags
                if tag.startswith(python_tag) and not tag.endswith("t")
            )
        ]

    for python_abi_tag in python_abi_tags:
        platform_tags = []

        if platform == "linux":
            if len(manylinux_versions) > 0:
                platform_tags = [
                    ".".join(
                        f"{manylinux_version}_{machine_arch}"
                        for manylinux_version in manylinux_versions
                    )
                ]
            if len(musllinux_versions) > 0 and not python_abi_tag.startswith(("pp", "graalpy")):
                platform_tags.append(
                    ".".join(
                        f"{musllinux_version}_{machine_arch}"
                        for musllinux_version in musllinux_versions
                    )
                )

        elif platform == "windows":
            platform_tags = {
                "AMD64": ["win_amd64"],
                "ARM64": ["win_arm64"],
                "x86": ["win32"],
            }.get(machine_arch, [])

        elif platform == "macos":
            if python_abi_tag.startswith("pp"):
                if python_abi_tag.startswith("pp38"):
                    min_macosx = macosx_deployment_target
                else:
                    min_macosx = _floor_macosx(macosx_deployment_target, "10.15")
            elif python_abi_tag.startswith("cp"):
                if python_abi_tag.startswith(("cp38", "cp39", "cp310", "cp311")):
                    min_macosx = macosx_deployment_target
                else:
                    min_macosx = _floor_macosx(macosx_deployment_target, "10.13")
            else:
                min_macosx = macosx_deployment_target

            if machine_arch == "arm64":
                arm64_macosx = _floor_macosx(min_macosx, "11.0")
                platform_tags = [f"macosx_{arm64_macosx.replace('.', '_')}_arm64"]
            else:
                platform_tags = [f"macosx_{min_macosx.replace('.', '_')}_x86_64"]

            if include_universal2:
                platform_tags.append(f"macosx_{min_macosx.replace('.', '_')}_universal2")

        elif platform == "pyodide":
<<<<<<< HEAD
            platform_tags = {
                "cp312-cp312": ["pyodide_2024_0_wasm32"],
                "cp313-cp313": ["pyodide_2025_0_wasm32"],
            }.get(python_abi_tag, [])
=======
            platform_tags = ["pyodide_2024_0_wasm32"]
>>>>>>> 04c9427a

        else:
            msg = f"Unsupported platform {platform!r}"
            raise Exception(msg)

        for platform_tag in platform_tags:
            yield f"{package_name}-{package_version}-{python_abi_tag}-{platform_tag}.whl"


def get_macos_version() -> tuple[int, int]:
    """
    Returns the macOS major/minor version, as a tuple, e.g. (10, 15) or (11, 0)

    These tuples can be used in comparisons, e.g.
        (10, 14) <= (11, 0) == True
        (11, 2) <= (11, 0) != True
    """
    version_str, _, _ = pm.mac_ver()
    return tuple(map(int, version_str.split(".")[:2]))  # type: ignore[return-value]


def get_xcode_version() -> tuple[int, int]:
    """Calls `xcodebuild -version` to retrieve the Xcode version as a 2-tuple."""
    output = subprocess.run(
        ["xcodebuild", "-version"],
        text=True,
        check=True,
        stdout=subprocess.PIPE,
    ).stdout
    lines = output.splitlines()
    _, version_str = lines[0].split()

    version_parts = version_str.split(".")
    return (int(version_parts[0]), int(version_parts[1]))


def skip_if_pyodide(reason: str) -> Any:
    return pytest.mark.skipif(platform == "pyodide", reason=reason)


def invoke_pytest() -> str:
    # see https://github.com/pyodide/pyodide/issues/4802
    if platform == "pyodide":
        return "python -m pytest"
    return "pytest"


def arch_name_for_linux(arch: str) -> str:
    """
    Archs have different names on different platforms, but it's useful to be
    able to run linux tests on dev machines. This function translates between
    the different names.
    """
    if arch == "arm64":
        return "aarch64"
    return arch<|MERGE_RESOLUTION|>--- conflicted
+++ resolved
@@ -334,14 +334,10 @@
                 platform_tags.append(f"macosx_{min_macosx.replace('.', '_')}_universal2")
 
         elif platform == "pyodide":
-<<<<<<< HEAD
             platform_tags = {
                 "cp312-cp312": ["pyodide_2024_0_wasm32"],
                 "cp313-cp313": ["pyodide_2025_0_wasm32"],
             }.get(python_abi_tag, [])
-=======
-            platform_tags = ["pyodide_2024_0_wasm32"]
->>>>>>> 04c9427a
 
         else:
             msg = f"Unsupported platform {platform!r}"
