--- conflicted
+++ resolved
@@ -70,71 +70,6 @@
     cibuildwheel
     ```
 
-<<<<<<< HEAD
-### Linux builds
-
-If you've got [Docker](https://www.docker.com/products/docker-desktop) installed on
-your development machine, you can run a Linux build.
-
-!!! tip
-    You can run the Linux build on any platform. Even Windows can run
-    Linux containers these days, but there are a few  hoops to jump
-    through. Check [this document](https://docs.microsoft.com/en-us/virtualization/windowscontainers/quick-start/quick-start-windows-10-linux)
-    for more info.
-
-Because the builds are happening in manylinux Docker containers,
-they're perfectly reproducible.
-
-The only side effect to your system will be docker images being pulled.
-
-### macOS / Windows builds
-
-Pre-requisite: you need to have native build tools installed.
-
-Because the builds are happening without full isolation, there might be some
-differences compared to CI builds (Xcode version, Visual Studio version,
-OS version, local files, ...) that might prevent you from finding an issue only
-seen in CI.
-
-In order to speed-up builds, cibuildwheel will cache the tools it needs to be
-reused for future builds. The folder used for caching is system/user dependent and is
-reported in the printed preamble of each run (e.g. "Cache folder: /Users/Matt/Library/Caches/cibuildwheel").
-
-You can override the cache folder using the ``CIBW_CACHE_PATH`` environment variable.
-
-!!! warning
-    cibuildwheel uses official python.org macOS installers for CPython but
-    those can only be installed globally.
-
-    In order not to mess with your system, cibuildwheel won't install those if they are
-    missing. Instead, it will error out with a message to let you install the missing
-    CPython:
-
-    ```console
-    Error: CPython 3.6 is not installed.
-    cibuildwheel will not perform system-wide installs when running outside of CI.
-    To build locally, install CPython 3.6 on this machine, or, disable this version of Python using CIBW_SKIP=cp36-macosx_*
-
-    Download link: https://www.python.org/ftp/python/3.6.8/python-3.6.8-macosx10.9.pkg
-    ```
-
-### Pyodide (WebAssembly) builds (experimental)
-
-Pre-requisite: you need to have a matching host version of Python (unlike all
-other cibuildwheel platforms). Linux host highly recommended; macOS hosts may
-work (e.g. invoking `pytest` directly in [`CIBW_TEST_COMMAND`](options.md#test-command) is [currently failing](https://github.com/pyodide/pyodide/issues/4802)) and Windows hosts will not work.
-
-You must target Pyodide with `--platform pyodide` (or use `--only` on the identifier).
-
-!!!tip
-
-    It is also possible to target a specific Pyodide version by setting the `CIBW_PYODIDE_VERSION` environment variable to the desired version. Users are responsible for setting an appropriate Pyodide version according to the `pyodide-build` version. A list is available in Pyodide's [cross-build environments metadata file](https://github.com/pyodide/pyodide/blob/main/pyodide-cross-build-environments.json) or can be
-    referenced using the `pyodide xbuildenv search` command.
-
-    This option is **not available** in the `pyproject.toml` config.
-
-=======
->>>>>>> 54a0cd0b
 ## Configure a CI service
 
 ### GitHub Actions [linux/mac/windows] {: #github-actions}
